--- conflicted
+++ resolved
@@ -62,8 +62,6 @@
             field_options: IntOptions) -> Field {
         let field_name = String::from(field_name_str);
         let field_entry = FieldEntry::new_u64(field_name, field_options);
-<<<<<<< HEAD
-=======
         self.add_field(field_entry)
     }
 
@@ -83,7 +81,6 @@
             field_options: IntOptions) -> Field {
         let field_name = String::from(field_name_str);
         let field_entry = FieldEntry::new_i64(field_name, field_options);
->>>>>>> 0dad0279
         self.add_field(field_entry)
     }
 
