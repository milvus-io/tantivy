use DocId;
use schema::Term;
<<<<<<< HEAD
use postings::PostingsSerializer;
=======
use schema::FieldValue;
use postings::{InvertedIndexSerializer, FieldSerializer};
>>>>>>> 7c6cdcd8
use std::io;
use postings::Recorder;
use Result;
use schema::{Schema, Field};
use analyzer::Token;
use std::marker::PhantomData;
use std::ops::DerefMut;
use datastruct::stacker::{HashMap, Heap};
use postings::{NothingRecorder, TermFrequencyRecorder, TFAndPositionRecorder};
use schema::FieldEntry;
use schema::FieldType;
use analyzer::TokenStream;
use schema::TextIndexingOptions;

fn posting_from_field_entry<'a>(
    field_entry: &FieldEntry,
    heap: &'a Heap,
) -> Box<PostingsWriter + 'a> {
    match *field_entry.field_type() {
        FieldType::Str(ref text_options) => {
            match text_options.get_indexing_options() {
                TextIndexingOptions::TokenizedWithFreq => {
                    SpecializedPostingsWriter::<TermFrequencyRecorder>::new_boxed(heap)
                }
                TextIndexingOptions::TokenizedWithFreqAndPosition => {
                    SpecializedPostingsWriter::<TFAndPositionRecorder>::new_boxed(heap)
                }
                _ => SpecializedPostingsWriter::<NothingRecorder>::new_boxed(heap),
            }
        }
        FieldType::U64(_) |
        FieldType::I64(_) => SpecializedPostingsWriter::<NothingRecorder>::new_boxed(heap),
    }
}


pub struct MultiFieldPostingsWriter<'a> {
    heap: &'a Heap,
    term_index: HashMap<'a>,
    per_field_postings_writers: Vec<Box<PostingsWriter + 'a>>,
}

impl<'a> MultiFieldPostingsWriter<'a> {
    /// Create a new `MultiFieldPostingsWriter` given
    /// a schema and a heap.
    pub fn new(schema: &Schema, table_bits: usize, heap: &'a Heap) -> MultiFieldPostingsWriter<'a> {
        let term_index = HashMap::new(table_bits, heap);
        let per_field_postings_writers: Vec<_> = schema
            .fields()
            .iter()
            .map(|field_entry| posting_from_field_entry(field_entry, heap))
            .collect();

        MultiFieldPostingsWriter {
            heap: heap,
            term_index: term_index,
            per_field_postings_writers: per_field_postings_writers,
        }
    }

    pub fn index_text(&mut self, doc: DocId, field: Field, token_stream: &mut TokenStream) -> u32 {
        let postings_writer = self.per_field_postings_writers[field.0 as usize].deref_mut();
        postings_writer.index_text(&mut self.term_index, doc, field, token_stream, self.heap)
    }

    pub fn suscribe(&mut self, doc: DocId, term: &Term) {
        let postings_writer = self.per_field_postings_writers[term.field().0 as usize].deref_mut();
        postings_writer.suscribe(&mut self.term_index, doc, 0u32, term, self.heap)
    }


    /// Serialize the inverted index.
    /// It pushes all term, one field at a time, towards the
    /// postings serializer.
    #[allow(needless_range_loop)]
    pub fn serialize(&self, serializer: &mut InvertedIndexSerializer) -> Result<()> {
        let mut term_offsets: Vec<(&[u8], u32)> = self.term_index.iter().collect();
        term_offsets.sort_by_key(|&(k, _v)| k);

        let mut offsets: Vec<(Field, usize)> = vec![];
        let term_offsets_it = term_offsets
            .iter()
            .cloned()
            .map(|(key, _)| Term::wrap(key).field())
            .enumerate();

        let mut prev_field = Field(u32::max_value());
        for (offset, field) in term_offsets_it {
            if field != prev_field {
                offsets.push((field, offset));
                prev_field = field;
            }
        }
        offsets.push((Field(0), term_offsets.len()));
        for i in 0..(offsets.len() - 1) {
            let (field, start) = offsets[i];
            let (_, stop) = offsets[i + 1];
            let postings_writer = &self.per_field_postings_writers[field.0 as usize];
            let mut field_serializer = serializer.new_field(field)?;
            postings_writer.serialize(
                &term_offsets[start..stop],
                &mut field_serializer,
                self.heap,
            )?;
            field_serializer.close()?;
        }
        Ok(())
    }

    /// Return true iff the term dictionary is saturated.
    pub fn is_term_saturated(&self) -> bool {
        self.term_index.is_saturated()
    }
}


/// The `PostingsWriter` is in charge of receiving documenting
/// and building a `Segment` in anonymous memory.
///
/// `PostingsWriter` writes in a `Heap`.
pub trait PostingsWriter {
    /// Record that a document contains a term at a given position.
    ///
    /// * doc  - the document id
    /// * pos  - the term position (expressed in tokens)
    /// * term - the term
    /// * heap - heap used to store the postings informations as well as the terms
    /// in the hashmap.
    fn suscribe(
        &mut self,
        term_index: &mut HashMap,
        doc: DocId,
        pos: u32,
        term: &Term,
        heap: &Heap,
    );

    /// Serializes the postings on disk.
    /// The actual serialization format is handled by the `PostingsSerializer`.
<<<<<<< HEAD
    fn serialize(&self,
                 field: Field,
                 term_addrs: &[(&[u8], u32)],
                 serializer: &mut PostingsSerializer,
                 heap: &Heap)
                 -> io::Result<()>;
    
    /// Tokenize a text and suscribe all of its token.
    fn index_text<'a>(&mut self,
                      term_index: &mut HashMap,
                      doc_id: DocId,
                      field: Field,
                      token_stream: &mut TokenStream,
                      heap: &Heap)
                      -> u32 {
        
=======
    fn serialize(
        &self,
        term_addrs: &[(&[u8], u32)],
        serializer: &mut FieldSerializer,
        heap: &Heap,
    ) -> io::Result<()>;

    /// Tokenize a text and suscribe all of its token.
    fn index_text<'a>(
        &mut self,
        term_index: &mut HashMap,
        doc_id: DocId,
        field: Field,
        field_values: &[&'a FieldValue],
        heap: &Heap,
    ) -> u32 {
        let mut pos = 0u32;
        let mut num_tokens: u32 = 0u32;
>>>>>>> 7c6cdcd8
        let mut term = unsafe { Term::with_capacity(100) };
        term.set_field(field);
        let mut sink = |token: &Token| {
            term.set_text(token.term.as_str());
            self.suscribe(term_index, doc_id, token.position as u32, &term, heap);
        };
        
        token_stream.process(&mut sink)
    }
}

/// The `SpecializedPostingsWriter` is just here to remove dynamic
/// dispatch to the recorder information.
pub struct SpecializedPostingsWriter<'a, Rec: Recorder + 'static> {
    heap: &'a Heap,
    _recorder_type: PhantomData<Rec>,
}

impl<'a, Rec: Recorder + 'static> SpecializedPostingsWriter<'a, Rec> {
    /// constructor
    pub fn new(heap: &'a Heap) -> SpecializedPostingsWriter<'a, Rec> {
        SpecializedPostingsWriter {
            heap: heap,
            _recorder_type: PhantomData,
        }
    }

    /// Builds a `SpecializedPostingsWriter` storing its data in a heap.
    pub fn new_boxed(heap: &'a Heap) -> Box<PostingsWriter + 'a> {
        Box::new(SpecializedPostingsWriter::<Rec>::new(heap))
    }
}

impl<'a, Rec: Recorder + 'static> PostingsWriter for SpecializedPostingsWriter<'a, Rec> {
<<<<<<< HEAD
    
    fn suscribe(&mut self,
                term_index: &mut HashMap,
                doc: DocId,
                position: u32,
                term: &Term,
                heap: &Heap) {
=======
    fn suscribe(
        &mut self,
        term_index: &mut HashMap,
        doc: DocId,
        position: u32,
        term: &Term,
        heap: &Heap,
    ) {
>>>>>>> 7c6cdcd8
        debug_assert!(term.as_slice().len() >= 4);
        let recorder: &mut Rec = term_index.get_or_create(term);
        let current_doc = recorder.current_doc();
        if current_doc != doc {
            if current_doc != u32::max_value() {
                recorder.close_doc(heap);
            }
            recorder.new_doc(doc, heap);
        }
        recorder.record_position(position, heap);
    }

    fn serialize(
        &self,
        term_addrs: &[(&[u8], u32)],
        serializer: &mut FieldSerializer,
        heap: &Heap,
    ) -> io::Result<()> {
        for &(term_bytes, addr) in term_addrs {
            let recorder: &mut Rec = self.heap.get_mut_ref(addr);
            serializer.new_term(term_bytes)?;
            recorder.serialize(addr, serializer, heap)?;
            serializer.close_term()?;
        }
        Ok(())
    }
}<|MERGE_RESOLUTION|>--- conflicted
+++ resolved
@@ -1,11 +1,7 @@
 use DocId;
 use schema::Term;
-<<<<<<< HEAD
-use postings::PostingsSerializer;
-=======
 use schema::FieldValue;
 use postings::{InvertedIndexSerializer, FieldSerializer};
->>>>>>> 7c6cdcd8
 use std::io;
 use postings::Recorder;
 use Result;
@@ -145,14 +141,12 @@
 
     /// Serializes the postings on disk.
     /// The actual serialization format is handled by the `PostingsSerializer`.
-<<<<<<< HEAD
     fn serialize(&self,
-                 field: Field,
                  term_addrs: &[(&[u8], u32)],
-                 serializer: &mut PostingsSerializer,
+                 serializer: &mut FieldSerializer,
                  heap: &Heap)
                  -> io::Result<()>;
-    
+
     /// Tokenize a text and suscribe all of its token.
     fn index_text<'a>(&mut self,
                       term_index: &mut HashMap,
@@ -161,27 +155,6 @@
                       token_stream: &mut TokenStream,
                       heap: &Heap)
                       -> u32 {
-        
-=======
-    fn serialize(
-        &self,
-        term_addrs: &[(&[u8], u32)],
-        serializer: &mut FieldSerializer,
-        heap: &Heap,
-    ) -> io::Result<()>;
-
-    /// Tokenize a text and suscribe all of its token.
-    fn index_text<'a>(
-        &mut self,
-        term_index: &mut HashMap,
-        doc_id: DocId,
-        field: Field,
-        field_values: &[&'a FieldValue],
-        heap: &Heap,
-    ) -> u32 {
-        let mut pos = 0u32;
-        let mut num_tokens: u32 = 0u32;
->>>>>>> 7c6cdcd8
         let mut term = unsafe { Term::with_capacity(100) };
         term.set_field(field);
         let mut sink = |token: &Token| {
@@ -216,15 +189,7 @@
 }
 
 impl<'a, Rec: Recorder + 'static> PostingsWriter for SpecializedPostingsWriter<'a, Rec> {
-<<<<<<< HEAD
-    
-    fn suscribe(&mut self,
-                term_index: &mut HashMap,
-                doc: DocId,
-                position: u32,
-                term: &Term,
-                heap: &Heap) {
-=======
+
     fn suscribe(
         &mut self,
         term_index: &mut HashMap,
@@ -233,7 +198,6 @@
         term: &Term,
         heap: &Heap,
     ) {
->>>>>>> 7c6cdcd8
         debug_assert!(term.as_slice().len() >= 4);
         let recorder: &mut Rec = term_index.get_or_create(term);
         let current_doc = recorder.current_doc();
@@ -245,6 +209,8 @@
         }
         recorder.record_position(position, heap);
     }
+
+
 
     fn serialize(
         &self,
